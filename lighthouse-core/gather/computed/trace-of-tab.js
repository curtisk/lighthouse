/**
 * @license Copyright 2017 Google Inc. All Rights Reserved.
 * Licensed under the Apache License, Version 2.0 (the "License"); you may not use this file except in compliance with the License. You may obtain a copy of the License at http://www.apache.org/licenses/LICENSE-2.0
 * Unless required by applicable law or agreed to in writing, software distributed under the License is distributed on an "AS IS" BASIS, WITHOUT WARRANTIES OR CONDITIONS OF ANY KIND, either express or implied. See the License for the specific language governing permissions and limitations under the License.
 */
'use strict';

/**
 * @fileoverview Singluar helper to parse a raw trace and extract the most useful data for
 * various tools. This artifact will take a trace and then:
 *
 * 1. Find the TracingStartedInPage and navigationStart events of our intended tab & frame.
 * 2. Find the firstContentfulPaint and marked firstMeaningfulPaint events
 * 3. Isolate only the trace events from the tab's process (including all threads like compositor)
 *      * Sort those trace events in chronological order (as order isn't guaranteed)
 * 4. Return all those items in one handy bundle.
 */

const ComputedArtifact = require('./computed-artifact');
<<<<<<< HEAD
const log = require('../../lib/log');
const Sentry = require('../../lib/sentry');
=======
const log = require('lighthouse-logger');

// Bring in web-inspector for side effect of adding [].stableSort
// See https://github.com/GoogleChrome/lighthouse/pull/2415
// eslint-disable-next-line no-unused-vars
const WebInspector = require('../../lib/web-inspector');
>>>>>>> 64b015e2

class TraceOfTab extends ComputedArtifact {
  get name() {
    return 'TraceOfTab';
  }

  /**
   * Finds key trace events, identifies main process/thread, and returns timings of trace events
   * in milliseconds since navigation start in addition to the standard microsecond monotonic timestamps.
   * @param {{traceEvents: !Array}} trace
   * @return {!TraceOfTabArtifact}
  */
  compute_(trace) {
    // Parse the trace for our key events and sort them by timestamp. Note: sort
    // *must* be stable to keep events correctly nested.
    const keyEvents = trace.traceEvents
      .filter(e => {
        return e.cat.includes('blink.user_timing') ||
          e.cat.includes('loading') ||
          e.cat.includes('devtools.timeline') ||
          e.name === 'TracingStartedInPage';
      })
      .stableSort((event0, event1) => event0.ts - event1.ts);

    // The first TracingStartedInPage in the trace is definitely our renderer thread of interest
    // Beware: the tracingStartedInPage event can appear slightly after a navigationStart
    const startedInPageEvt = keyEvents.find(e => e.name === 'TracingStartedInPage');
    // Filter to just events matching the frame ID for sanity
    const frameEvents = keyEvents.filter(e => e.args.frame === startedInPageEvt.args.data.page);

    // Our navStart will be the last frame navigation in the trace
    const navigationStart = frameEvents.filter(e => e.name === 'navigationStart').pop();
    if (!navigationStart) throw new Error('navigationStart was not found in the trace');

    // Find our first paint of this frame
    const firstPaint = frameEvents.find(e => e.name === 'firstPaint' && e.ts > navigationStart.ts);

    // FCP will follow at/after the FP
    const firstContentfulPaint = frameEvents.find(
      e => e.name === 'firstContentfulPaint' && e.ts > navigationStart.ts
    );

    // fMP will follow at/after the FP
    let firstMeaningfulPaint = frameEvents.find(
      e => e.name === 'firstMeaningfulPaint' && e.ts > navigationStart.ts
    );

    // If there was no firstMeaningfulPaint event found in the trace, the network idle detection
    // may have not been triggered before Lighthouse finished tracing.
    // In this case, we'll use the last firstMeaningfulPaintCandidate we can find.
    // However, if no candidates were found (a bogus trace, likely), we fail.
    if (!firstMeaningfulPaint) {
      Sentry.captureMessage('No firstMeaningfulPaint found, using fallback');

      const fmpCand = 'firstMeaningfulPaintCandidate';
      log.verbose('trace-of-tab', `No firstMeaningfulPaint found, falling back to last ${fmpCand}`);
      const lastCandidate = frameEvents.filter(e => e.name === fmpCand).pop();
      if (!lastCandidate) {
        log.verbose('trace-of-tab', 'No `firstMeaningfulPaintCandidate` events found in trace');
      }
      firstMeaningfulPaint = lastCandidate;
    }

    const onLoad = frameEvents.find(e => e.name === 'loadEventEnd' && e.ts > navigationStart.ts);
    const domContentLoaded = frameEvents.find(
      e => e.name === 'domContentLoadedEventEnd' && e.ts > navigationStart.ts
    );

    // subset all trace events to just our tab's process (incl threads other than main)
    // stable-sort events to keep them correctly nested.
    const processEvents = trace.traceEvents
      .filter(e => e.pid === startedInPageEvt.pid)
      .stableSort((event0, event1) => event0.ts - event1.ts);

    const mainThreadEvents = processEvents
      .filter(e => e.tid === startedInPageEvt.tid);

    const traceEnd = trace.traceEvents.reduce((max, evt) => {
      return max.ts > evt.ts ? max : evt;
    });

    const metrics = {
      navigationStart,
      firstPaint,
      firstContentfulPaint,
      firstMeaningfulPaint,
      traceEnd: {ts: traceEnd.ts + (traceEnd.dur || 0)},
      onLoad,
      domContentLoaded,
    };

    const timings = {};
    const timestamps = {};

    Object.keys(metrics).forEach(metric => {
      timestamps[metric] = metrics[metric] && metrics[metric].ts;
      timings[metric] = (timestamps[metric] - navigationStart.ts) / 1000;
    });

    return {
      timings,
      timestamps,
      processEvents,
      mainThreadEvents,
      startedInPageEvt,
      navigationStartEvt: navigationStart,
      firstPaintEvt: firstPaint,
      firstContentfulPaintEvt: firstContentfulPaint,
      firstMeaningfulPaintEvt: firstMeaningfulPaint,
      onLoadEvt: onLoad,
    };
  }
}

module.exports = TraceOfTab;<|MERGE_RESOLUTION|>--- conflicted
+++ resolved
@@ -17,17 +17,13 @@
  */
 
 const ComputedArtifact = require('./computed-artifact');
-<<<<<<< HEAD
-const log = require('../../lib/log');
+const log = require('lighthouse-logger');
 const Sentry = require('../../lib/sentry');
-=======
-const log = require('lighthouse-logger');
 
 // Bring in web-inspector for side effect of adding [].stableSort
 // See https://github.com/GoogleChrome/lighthouse/pull/2415
 // eslint-disable-next-line no-unused-vars
 const WebInspector = require('../../lib/web-inspector');
->>>>>>> 64b015e2
 
 class TraceOfTab extends ComputedArtifact {
   get name() {
