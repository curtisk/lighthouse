--- conflicted
+++ resolved
@@ -52,21 +52,6 @@
         return response && manifestParser(response.data, response.url, options.url);
       })
       .then(manifest => {
-<<<<<<< HEAD
-        if (!manifest || !manifest.value.start_url || !manifest.value.start_url.raw) {
-          throw new Error(`No web app manifest found on page ${options.url}`);
-        }
-
-        if (manifest.value.start_url.debugString) {
-          throw new Error(manifest.value.start_url.debugString);
-        }
-
-        this.startUrl = manifest.value.start_url.value;
-      })
-      .then(_ => this.executeFetchRequest(options.driver, this.startUrl))
-      .catch(err => {
-        this.debugString = err.message;
-=======
         if (!manifest || !manifest.value) {
           const detailedMsg = manifest && manifest.debugString;
           this.debugString = detailedMsg ?
@@ -83,19 +68,10 @@
 
         this.startUrl = manifest.value.start_url.value;
         return this.executeFetchRequest(options.driver, this.startUrl);
->>>>>>> 64b015e2
       });
   }
 
   afterPass(options, tracingData) {
-<<<<<<< HEAD
-    if (this.debugString || !this.startUrl) {
-      const debugString = this.debugString || 'No start_url found inside the manifest';
-      return Promise.resolve({debugString});
-    }
-
-=======
->>>>>>> 64b015e2
     const networkRecords = tracingData.networkRecords;
     const navigationRecord = networkRecords.filter(record => {
       return URL.equalWithExcludedFragments(record._url, this.startUrl) &&
@@ -104,9 +80,6 @@
 
     return options.driver.goOnline(options)
       .then(_ => {
-<<<<<<< HEAD
-        return {statusCode: navigationRecord ? navigationRecord.statusCode : -1};
-=======
         if (!this.startUrl) {
           return {
             statusCode: -1,
@@ -123,7 +96,6 @@
             debugString: this.debugString,
           };
         }
->>>>>>> 64b015e2
       });
   }
 }
