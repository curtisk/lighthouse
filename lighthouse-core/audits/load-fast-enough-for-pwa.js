/**
 * @license Copyright 2017 Google Inc. All Rights Reserved.
 * Licensed under the Apache License, Version 2.0 (the "License"); you may not use this file except in compliance with the License. You may obtain a copy of the License at http://www.apache.org/licenses/LICENSE-2.0
 * Unless required by applicable law or agreed to in writing, software distributed under the License is distributed on an "AS IS" BASIS, WITHOUT WARRANTIES OR CONDITIONS OF ANY KIND, either express or implied. See the License for the specific language governing permissions and limitations under the License.
 */
'use strict';

/** @fileoverview
 *  This audit evaluates if a page's load performance is fast enough for it to be considered a PWA.
 *  We are doublechecking that the network requests were throttled (or slow on their own)
 *  Afterwards, we report if the TTFI is less than 10 seconds.
 */

const Audit = require('./audit');
const URL = require('../lib/url-shim');
const Emulation = require('../lib/emulation');
<<<<<<< HEAD
const Formatter = require('../report/formatter');
const Sentry = require('../lib/sentry');
=======
>>>>>>> 64b015e2
const Util = require('../report/v2/renderer/util.js');

// Maximum TTFI to be considered "fast" for PWA baseline checklist
//   https://developers.google.com/web/progressive-web-apps/checklist
const MAXIMUM_TTFI = 10 * 1000;

const WHITELISTED_STATUS_CODES = [307];

class LoadFastEnough4Pwa extends Audit {
  /**
   * @return {!AuditMeta}
   */
  static get meta() {
    return {
      category: 'PWA',
      name: 'load-fast-enough-for-pwa',
      description: 'Page load is fast enough on 3G',
      failureDescription: 'Page load is not fast enough on 3G',
      helpText: 'A fast page load over a 3G network ensures a good mobile user experience. ' +
          '[Learn more](https://developers.google.com/web/tools/lighthouse/audits/fast-3g).',
      requiredArtifacts: ['traces', 'devtoolsLogs']
    };
  }

  /**
   * @param {!Artifacts} artifacts
   * @return {!AuditResult}
   */
  static audit(artifacts) {
    const devtoolsLogs = artifacts.devtoolsLogs[Audit.DEFAULT_PASS];
    return artifacts.requestNetworkRecords(devtoolsLogs).then(networkRecords => {
      const firstRequestLatenciesByOrigin = new Map();
      networkRecords.forEach(record => {
        // Ignore requests that don't have valid origin, timing data, came from the cache, were
        // redirected by Chrome without going to the network, or are not finished.
        const fromCache = record._fromDiskCache || record._fromMemoryCache;
        const origin = URL.getOrigin(record._url);
        if (!origin || !record._timing || fromCache ||
            WHITELISTED_STATUS_CODES.includes(record.statusCode) || !record.finished) {
          return;
        }

        // Disregard requests with an invalid start time, (H2 request start times are sometimes less
        // than issue time and even negative which throws off timing)
        if (record._startTime < record._issueTime) {
          return;
        }

        // Use DevTools' definition of Waiting latency: https://github.com/ChromeDevTools/devtools-frontend/blob/66595b8a73a9c873ea7714205b828866630e9e82/front_end/network/RequestTimingView.js#L164
        const latency = record._timing.receiveHeadersEnd - record._timing.sendEnd;
        const latencyInfo = {
          url: record._url,
          startTime: record._startTime,
          origin,
          latency,
        };

        // Only examine the first request per origin to reduce noisiness from cases like H2 push
        // where individual request latency may not apply.
        const existing = firstRequestLatenciesByOrigin.get(origin);
        if (!existing || latencyInfo.startTime < existing.startTime) {
          firstRequestLatenciesByOrigin.set(origin, latencyInfo);
        }
      });

      let firstRequestLatencies = Array.from(firstRequestLatenciesByOrigin.values());
      const latency3gMin = Emulation.settings.TYPICAL_MOBILE_THROTTLING_METRICS.targetLatency - 10;
      const areLatenciesAll3G = firstRequestLatencies.every(val => val.latency > latency3gMin);
      firstRequestLatencies = firstRequestLatencies.map(item => ({
        url: item.url,
        latency: Util.formatNumber(item.latency, 2)
      }));

      const trace = artifacts.traces[Audit.DEFAULT_PASS];
      return artifacts.requestFirstInteractive(trace).then(firstInteractive => {
        const timeToFirstInteractive = firstInteractive.timeInMs;
        const isFast = timeToFirstInteractive < MAXIMUM_TTFI;

        const extendedInfo = {
          value: {areLatenciesAll3G, firstRequestLatencies, isFast, timeToFirstInteractive}
        };

        const details = Audit.makeTableDetails([
          {key: 'url', itemType: 'url', text: 'URL'},
          {key: 'latency', itemType: 'text', text: 'Latency (ms)'},
        ], firstRequestLatencies);

        if (!isFast) {
          return {
            rawValue: false,
            // eslint-disable-next-line max-len
            debugString: `First Interactive was at ${Util.formatMilliseconds(timeToFirstInteractive)}. More details in the "Performance" section.`,
            extendedInfo
          };
        }

        if (!areLatenciesAll3G) {
          const sentryContext = Sentry.getContext();
          const hadThrottlingEnabled = sentryContext && sentryContext.extra &&
              sentryContext.extra.networkThrottling;

          if (hadThrottlingEnabled) {
            const violatingLatency = firstRequestLatencies
                .find(item => Number(item.latency) < latency3gMin);
            Sentry.captureMessage('Network request latencies were not realistic', {
              tags: {audit: this.meta.name},
              extra: {violatingLatency},
              level: 'warning',
            });
          }

          return {
            rawValue: true,
            // eslint-disable-next-line max-len
            debugString: `First Interactive was found at ${Util.formatMilliseconds(timeToFirstInteractive)}, however, the network request latencies were not sufficiently realistic, so the performance measurements cannot be trusted.`,
            extendedInfo,
            details
          };
        }

        return {
          rawValue: true,
          extendedInfo
        };
      });
    });
  }
}

module.exports = LoadFastEnough4Pwa;<|MERGE_RESOLUTION|>--- conflicted
+++ resolved
@@ -14,11 +14,7 @@
 const Audit = require('./audit');
 const URL = require('../lib/url-shim');
 const Emulation = require('../lib/emulation');
-<<<<<<< HEAD
-const Formatter = require('../report/formatter');
 const Sentry = require('../lib/sentry');
-=======
->>>>>>> 64b015e2
 const Util = require('../report/v2/renderer/util.js');
 
 // Maximum TTFI to be considered "fast" for PWA baseline checklist
